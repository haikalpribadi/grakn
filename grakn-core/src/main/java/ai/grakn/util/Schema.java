--- conflicted
+++ resolved
@@ -59,13 +59,8 @@
         PLAYS("plays"),
         HYPOTHESIS("hypothesis"),
         CONCLUSION("conclusion"),
-<<<<<<< HEAD
-        ROLE_PLAYER("role-player"),
-        RESOURCE("resource"),
-=======
         SHORTCUT("shortcut"),
         ATTRIBUTE("attribute"),
->>>>>>> ee04ce67
         SHARD("shard");
 
         private final String label;
