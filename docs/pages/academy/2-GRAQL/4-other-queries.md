--- conflicted
+++ resolved
@@ -36,11 +36,7 @@
 
   ![Aggregate example](/images/academy/2-graql/aggregate-query.png)
 
-<<<<<<< HEAD
-With aggregate queries you can find means, standard deviations, counts and many other useful things. You can find the complete list in the [documentation](../docs/querying-data/aggregate-queries).
-=======
 With aggregate queries you can calculate means, standard deviations, counts and many other useful things. You can find the complete list in the [documentation](..//docs/querying-data/aggregate-queries).
->>>>>>> e07ee82f
 
 How would you find the standard deviation of the risk values of all bonds?
 
@@ -61,11 +57,7 @@
 ## Compute queries
 The aggregates effectively do their computations on the results of a match query. This means that before doing your calculations, Grakn first has to execute the query and return the results. If you want to do your statistics on large result graphs you would use a lot of resources. To stay efficient you need something more powerful, namely Grakn analytics.
 
-<<<<<<< HEAD
 To use Analytics, you run `compute` queries, that have a slightly different syntax: a `compute` query has the form `compute <method> <conditions>?;` where `<method>` the type of analytics functions you want to compute, `<conditions>` are the set of conditions you would like to provide to control the computation. The expected conditions for each compute method will vary depending on the method (you can find out more through the [Graql Analytics documentation](../docs/distributed-analytics/overview)), for example:
-=======
-To use Analytics you run `compute` queries, that have a slightly different syntax. A `compute` query has the form `compute SOMETHING of ATTRIBUTE in SUBTYPES;` where `SOMETHING` stands for the metric you want to compute (like `min`), `ATTRIBUTE` is the numeric variable on which you want to perform your computation and `SUBTYPES` is just a list of entities and relationships that have that attribute. For example
->>>>>>> e07ee82f
 
 ```graql
 compute min of risk, in bond;
