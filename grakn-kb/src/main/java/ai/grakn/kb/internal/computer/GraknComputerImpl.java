--- conflicted
+++ resolved
@@ -134,13 +134,8 @@
 
         Traversal<Vertex, Edge> edgeFilter = includesRolePlayerEdge ?
                 __.union(
-<<<<<<< HEAD
-                        __.bothE(Schema.EdgeLabel.ROLE_PLAYER.getLabel()),
-                        __.bothE(Schema.EdgeLabel.RESOURCE.getLabel())
-=======
                         __.bothE(Schema.EdgeLabel.SHORTCUT.getLabel()),
                         __.bothE(Schema.EdgeLabel.ATTRIBUTE.getLabel())
->>>>>>> ee04ce67
                                 .has(Schema.EdgeProperty.RELATIONSHIP_TYPE_LABEL_ID.name(), P.within(labelIds))) :
                 __.union(
                         __.bothE(Schema.EdgeLabel.ATTRIBUTE.getLabel())
