<?xml version="1.0" encoding="UTF-8"?>
<!--
  ~ GRAKN.AI - THE KNOWLEDGE GRAPH
  ~ Copyright (C) 2018 Grakn Labs Ltd
  ~
  ~ This program is free software: you can redistribute it and/or modify
  ~ it under the terms of the GNU Affero General Public License as
  ~ published by the Free Software Foundation, either version 3 of the
  ~ License, or (at your option) any later version.
  ~
  ~ This program is distributed in the hope that it will be useful,
  ~ but WITHOUT ANY WARRANTY; without even the implied warranty of
  ~ MERCHANTABILITY or FITNESS FOR A PARTICULAR PURPOSE.  See the
  ~ GNU Affero General Public License for more details.
  ~
  ~ You should have received a copy of the GNU Affero General Public License
  ~ along with this program.  If not, see <https://www.gnu.org/licenses/>.
  -->

<project xmlns="http://maven.apache.org/POM/4.0.0"
         xmlns:xsi="http://www.w3.org/2001/XMLSchema-instance"
         xsi:schemaLocation="http://maven.apache.org/POM/4.0.0 http://maven.apache.org/xsd/maven-4.0.0.xsd">
    <modelVersion>4.0.0</modelVersion>

    <parent>
        <groupId>ai.grakn</groupId>
<<<<<<< HEAD
        <artifactId>grakn-core</artifactId>
        <version>1.4.0</version>
=======
        <version>1.5.0-SNAPSHOT</version>
>>>>>>> 2baceab3
    </parent>
    <artifactId>client-java</artifactId>

    <dependencies>
        <dependency>
            <groupId>com.google.auto.value</groupId>
            <artifactId>auto-value</artifactId>
        </dependency>
        <dependency>
            <groupId>ai.grakn</groupId>
            <artifactId>grakn-graql</artifactId>
        </dependency>
        <dependency>
            <groupId>org.apache.httpcomponents</groupId>
            <artifactId>httpclient</artifactId>
        </dependency>
        <dependency>
            <groupId>org.slf4j</groupId>
            <artifactId>slf4j-api</artifactId>
        </dependency>
        <dependency>
            <groupId>com.sun.jersey</groupId>
            <artifactId>jersey-client</artifactId>
        </dependency>
        <dependency>
            <groupId>org.slf4j</groupId>
            <artifactId>slf4j-simple</artifactId>
        </dependency>
        <dependency>
            <groupId>com.github.rholder</groupId>
            <artifactId>guava-retrying</artifactId>
        </dependency>
        <dependency>
            <groupId>com.netflix.hystrix</groupId>
            <artifactId>hystrix-core</artifactId>
        </dependency>
        <dependency>
            <groupId>io.dropwizard.metrics</groupId>
            <artifactId>metrics-core</artifactId>
        </dependency>
        <dependency>
            <groupId>net.jodah</groupId>
            <artifactId>failsafe</artifactId>
        </dependency>
        <dependency>
            <groupId>io.netty</groupId>
            <artifactId>netty-all</artifactId>
        </dependency>

        <dependency>
            <groupId>junit</groupId>
            <artifactId>junit</artifactId>
            <scope>test</scope>
        </dependency>
        <dependency>
            <groupId>org.mockito</groupId>
            <artifactId>mockito-core</artifactId>
            <scope>test</scope>
        </dependency>

        <!-- GRPC -->
        <dependency>
            <groupId>io.grpc</groupId>
            <artifactId>grpc-core</artifactId>
        </dependency>
        <dependency>
            <groupId>io.grpc</groupId>
            <artifactId>grpc-protobuf</artifactId>
        </dependency>
        <dependency>
            <groupId>io.grpc</groupId>
            <artifactId>grpc-stub</artifactId>
        </dependency>
        <dependency>
            <groupId>io.grpc</groupId>
            <artifactId>grpc-netty</artifactId>
        </dependency>
        <dependency>
            <groupId>io.grpc</groupId>
            <artifactId>grpc-testing</artifactId>
            <scope>test</scope>
        </dependency>

        <dependency>
            <groupId>com.google.protobuf</groupId>
            <artifactId>protobuf-java</artifactId>
        </dependency>

        <dependency>
            <groupId>com.google.guava</groupId>
            <artifactId>guava</artifactId>
        </dependency>

        <dependency>
            <groupId>com.google.code.findbugs</groupId>
            <artifactId>jsr305</artifactId>
        </dependency>

        <dependency>
            <groupId>com.codahale.metrics</groupId>
            <artifactId>metrics-core</artifactId>
        </dependency>

        <dependency>
            <groupId>javax.ws.rs</groupId>
            <artifactId>jsr311-api</artifactId>
        </dependency>
    </dependencies>

    <build>
        <!-- This is required so we fetch the OS-specific GRPC implementation -->
        <extensions>
            <extension>
                <groupId>kr.motd.maven</groupId>
                <artifactId>os-maven-plugin</artifactId>
                <version>1.4.1.Final</version>
            </extension>
        </extensions>

        <plugins>
            <plugin>
                <groupId>org.xolstice.maven.plugins</groupId>
                <artifactId>protobuf-maven-plugin</artifactId>
                <version>0.5.0</version>
                <configuration>
                    <!-- Get the (OS-specific) executable to generate Java code from proto files -->
                    <protocArtifact>com.google.protobuf:protoc:3.0.2:exe:${os.detected.classifier}</protocArtifact>
                    <pluginId>grpc-java</pluginId>
                    <pluginArtifact>io.grpc:protoc-gen-grpc-java:1.2.0:exe:${os.detected.classifier}</pluginArtifact>
                    <protoSourceRoot>../client-protocol/proto</protoSourceRoot>
                </configuration>
                <executions>
                    <execution>
                        <goals>
                            <goal>compile</goal>
                            <goal>compile-custom</goal>
                        </goals>
                    </execution>
                </executions>
            </plugin>
        </plugins>
    </build>
</project><|MERGE_RESOLUTION|>--- conflicted
+++ resolved
@@ -24,12 +24,8 @@
 
     <parent>
         <groupId>ai.grakn</groupId>
-<<<<<<< HEAD
         <artifactId>grakn-core</artifactId>
-        <version>1.4.0</version>
-=======
         <version>1.5.0-SNAPSHOT</version>
->>>>>>> 2baceab3
     </parent>
     <artifactId>client-java</artifactId>
 
