/*
 * Grakn - A Distributed Semantic Database
 * Copyright (C) 2016  Grakn Labs Limited
 *
 * Grakn is free software: you can redistribute it and/or modify
 * it under the terms of the GNU General Public License as published by
 * the Free Software Foundation, either version 3 of the License, or
 * (at your option) any later version.
 *
 * Grakn is distributed in the hope that it will be useful,
 * but WITHOUT ANY WARRANTY; without even the implied warranty of
 * MERCHANTABILITY or FITNESS FOR A PARTICULAR PURPOSE.  See the
 * GNU General Public License for more details.
 *
 * You should have received a copy of the GNU General Public License
 * along with Grakn. If not, see <http://www.gnu.org/licenses/gpl.txt>.
 */

package ai.grakn.graql.internal.reasoner.state;

import ai.grakn.graql.admin.Answer;
import ai.grakn.graql.admin.Unifier;
import ai.grakn.graql.internal.reasoner.cache.QueryCache;
import ai.grakn.graql.internal.reasoner.query.ReasonerAtomicQuery;
import ai.grakn.graql.internal.reasoner.query.ReasonerQueries;
import ai.grakn.graql.internal.reasoner.rule.InferenceRule;
import ai.grakn.graql.internal.reasoner.rule.RuleTuple;
import ai.grakn.graql.internal.reasoner.utils.Pair;

import java.util.Collections;
import java.util.Iterator;
import java.util.Set;
import java.util.stream.Stream;

/**
 *
 * <p>
 * Query state corresponding to an atomic query ({@link ReasonerAtomicQuery}) in the resolution tree.
 * </p>
 *
 * @author Kasper Piskorski
 *
 */
public class AtomicState extends QueryState{

    private final ReasonerAtomicQuery query;
    private final Iterator<Answer> dbIterator;
    private final Iterator<RuleTuple> ruleIterator;

    private InferenceRule currentRule = null;
    private final Unifier cacheUnifier;

    public AtomicState(ReasonerAtomicQuery q,
                       Answer sub,
                       Unifier u,
                       QueryState parent,
                       Set<ReasonerAtomicQuery> subGoals,
                       QueryCache<ReasonerAtomicQuery> cache) {

        super(sub, u, parent, subGoals, cache);
<<<<<<< HEAD
        this.query = ReasonerQueries.atomic(q, sub);
=======
        this.query = ReasonerQueries.atomic(q).addSubstitution(sub);
>>>>>>> ee04ce67

        Pair<Stream<Answer>, Unifier> streamUnifierPair = query.lookupWithUnifier(cache);
        this.dbIterator = streamUnifierPair.getKey()
                .map(a -> a.explain(a.getExplanation().setQuery(query)))
                .iterator();
        this.cacheUnifier = streamUnifierPair.getValue().inverse();

        //if this is ground and exists in the db then do not resolve further
        if(subGoals.contains(query)
                || (query.isGround() && dbIterator.hasNext() ) ){
            this.ruleIterator = Collections.emptyIterator();
        } else {
            this.ruleIterator = query.getRuleIterator();
        }

        //mark as visited and hence not admissible
        if (ruleIterator.hasNext()) subGoals.add(query);
    }

    @Override
    boolean isAtomicState(){ return true;}

    ResolutionState propagateAnswer(AnswerState state){
        Answer answer = state.getAnswer();
        if (answer.isEmpty()) return null;

        if (currentRule != null && query.getAtom().requiresRoleExpansion()){
            return new RoleExpansionState(answer, getUnifier(), query.getAtom().getRoleExpansionVariables(), getParentState());
        }
        return new AnswerState(answer, getUnifier(), getParentState());
    }

    @Override
    public ResolutionState generateSubGoal() {
        if (dbIterator.hasNext()) return new AnswerState(dbIterator.next(), getUnifier(), this);
        if (ruleIterator.hasNext()) return generateSubGoalFromRule(ruleIterator.next());
        return null;
    }

    @Override
    ReasonerAtomicQuery getQuery(){return query;}

    @Override
    Unifier getCacheUnifier(){ return cacheUnifier;}

    InferenceRule getCurrentRule(){ return currentRule;}

    private ResolutionState generateSubGoalFromRule(RuleTuple ruleTuple){
        currentRule = ruleTuple.getRule();
        Unifier ruleUnifier = ruleTuple.getRuleUnifier();
        Unifier permutationUnifier = ruleTuple.getPermutationUnifier();

        //delta' = theta . thetaP . delta
        Answer partialSubPrime = query.getSubstitution()
                .unify(permutationUnifier)
                .unify(ruleUnifier.inverse());

        Unifier combinedUnifier = ruleUnifier.combine(permutationUnifier);
        return currentRule.getBody().subGoal(partialSubPrime, combinedUnifier, this, getSubGoals(), getCache());
    }
}<|MERGE_RESOLUTION|>--- conflicted
+++ resolved
@@ -58,11 +58,7 @@
                        QueryCache<ReasonerAtomicQuery> cache) {
 
         super(sub, u, parent, subGoals, cache);
-<<<<<<< HEAD
         this.query = ReasonerQueries.atomic(q, sub);
-=======
-        this.query = ReasonerQueries.atomic(q).addSubstitution(sub);
->>>>>>> ee04ce67
 
         Pair<Stream<Answer>, Unifier> streamUnifierPair = query.lookupWithUnifier(cache);
         this.dbIterator = streamUnifierPair.getKey()
