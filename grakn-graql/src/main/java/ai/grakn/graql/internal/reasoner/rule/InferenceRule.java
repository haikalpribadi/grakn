--- conflicted
+++ resolved
@@ -211,21 +211,17 @@
         Atom headAtom = head.getAtom();
         Set<Atomic> bodyAtoms = new HashSet<>(body.getAtoms());
         if(headAtom.isResource() && ((ResourceAtom) headAtom).getMultiPredicate().isEmpty()){
-<<<<<<< HEAD
-            Set<ValuePredicate> vps = parentAtom.getPredicates(ValuePredicate.class)
-=======
-            Stream.concat(
+            Set<ValuePredicate> vps  = Stream.concat(
                     parentAtom.getPredicates(ValuePredicate.class),
                     parentAtom.getInnerPredicates(ValuePredicate.class)
             )
->>>>>>> 981d56d6
                     .flatMap(vp -> vp.unify(unifier).stream())
                     .collect(toSet());
             headAtom = new ResourceAtom(
                     headAtom.getPattern().asVarPattern(),
                     headAtom.getPredicateVariable(),
                     ((ResourceAtom) headAtom).getRelationVariable(),
-                    ((ResourceAtom) headAtom).getPredicate(),
+                    ((ResourceAtom) headAtom).getTypePredicate(),
                     vps,
                     headAtom.getParentQuery()
             );
