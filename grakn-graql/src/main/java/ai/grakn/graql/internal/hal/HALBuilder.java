--- conflicted
+++ resolved
@@ -188,21 +188,8 @@
 
     private static Collection<Representation> loopThroughRelationships(Map<VarPatternAdmin, Pair<Map<Var, String>, String>> roleTypes, Map<Var, Representation> mapFromVarNameToHALObject, Map<Var, Concept> resultLine, String keyspace, int limit, Map<VarPatternAdmin, Boolean> inferredRelationships) {
 
-<<<<<<< HEAD
-        final Collection<Representation> generatedRelations = new ArrayList<>();
+        final Collection<Representation> generatedRelationships = new ArrayList<>();
         // For each relation (VarPatternAdmin key in roleTypes) we fetch all the role-players representations and embed them in the generated-relationship's HAL representation.
-        roleTypes.entrySet().forEach(currentEntry -> {
-            Collection<Var> varNamesInCurrentRelation = currentEntry.getValue().getKey().keySet();
-            // Chain Concept ids (sorted alphabetically) corresponding to varNames in current relation
-            String idsList = varNamesInCurrentRelation.stream().map(key -> resultLine.get(key).getId().getValue()).sorted().collect(Collectors.joining(""));
-            // Generated relation ID
-            String relationId = "temp-assertion-" + idsList;
-            String relationType = currentEntry.getValue().getValue();
-            boolean isInferred = inferredRelations.containsKey(currentEntry.getKey()) && inferredRelations.get(currentEntry.getKey());
-            // This string contains the get query to execute when double clicking on the 'generated-relation' node from Dashboard
-=======
-        final Collection<Representation> generatedRelationships = new ArrayList<>();
-        // For each relation (VarPatternAdmin key in roleTypes) we fetch all the role-players representations and embed them in the generated-relation's HAL representation.
         roleTypes.entrySet().forEach(currentEntry -> {
             Collection<Var> varNamesInCurrentRelationship = currentEntry.getValue().getKey().keySet();
             // Chain Concept ids (sorted alphabetically) corresponding to varNames in current relationship
@@ -211,8 +198,7 @@
             String relationshipId = "temp-assertion-" + idsList;
             String relationshipType = currentEntry.getValue().getValue();
             boolean isInferred = inferredRelationships.containsKey(currentEntry.getKey()) && inferredRelationships.get(currentEntry.getKey());
-            // This string contains the match query to execute when double clicking on the 'generated-relation' node from Dashboard
->>>>>>> f1d15a81
+            // This string contains the get query to execute when double clicking on the 'generated-relation' node from Dashboard
             // It will be an 'explain-query' if the current relation is inferred
             String relationshipHref = computeRelationshipHref(relationshipType, varNamesInCurrentRelationship, resultLine, currentEntry.getValue().getKey(), keyspace, limit, isInferred);
             // Create HAL representation of generated relation
