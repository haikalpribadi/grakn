/*
 * Grakn - A Distributed Semantic Database
 * Copyright (C) 2016-2018 Grakn Labs Limited
 *
 * Grakn is free software: you can redistribute it and/or modify
 * it under the terms of the GNU Affero General Public License as published by
 * the Free Software Foundation, either version 3 of the License, or
 * (at your option) any later version.
 *
 * Grakn is distributed in the hope that it will be useful,
 * but WITHOUT ANY WARRANTY; without even the implied warranty of
 * MERCHANTABILITY or FITNESS FOR A PARTICULAR PURPOSE.  See the
 * GNU Affero General Public License for more details.
 *
 * You should have received a copy of the GNU Affero General Public License
 * along with Grakn. If not, see <http://www.gnu.org/licenses/agpl.txt>.
 */

package ai.grakn.graql.internal.query.executor;

import ai.grakn.ComputeExecutor;
import ai.grakn.QueryExecutor;
import ai.grakn.concept.Concept;
import ai.grakn.exception.GraqlQueryException;
import ai.grakn.graql.AggregateQuery;
import ai.grakn.graql.ComputeQuery;
import ai.grakn.graql.DefineQuery;
import ai.grakn.graql.DeleteQuery;
import ai.grakn.graql.GetQuery;
import ai.grakn.graql.InsertQuery;
import ai.grakn.graql.Match;
import ai.grakn.graql.UndefineQuery;
import ai.grakn.graql.Var;
import ai.grakn.graql.admin.VarPatternAdmin;
import ai.grakn.graql.answer.Answer;
import ai.grakn.graql.answer.ConceptMap;
import ai.grakn.graql.internal.util.AdminConverter;
import ai.grakn.kb.internal.EmbeddedGraknTx;
import com.google.common.collect.ImmutableList;
import com.google.common.collect.Sets;

import java.util.Collection;
import java.util.Set;
import java.util.stream.Collectors;
import java.util.stream.Stream;

import static ai.grakn.util.CommonUtil.toImmutableList;
import static ai.grakn.util.CommonUtil.toImmutableSet;

/**
 * A {@link QueryExecutor} that runs queries using a Tinkerpop graph.
 *
 * @author Grakn Warriors
 */
@SuppressWarnings("unused") // accessed via reflection in EmbeddedGraknTx
public class TinkerQueryExecutor implements QueryExecutor {

    private final EmbeddedGraknTx<?> tx;

    private TinkerQueryExecutor(EmbeddedGraknTx<?> tx) {
        this.tx = tx;
    }

    public static TinkerQueryExecutor create(EmbeddedGraknTx<?> tx) {
        return new TinkerQueryExecutor(tx);
    }

    @Override
    public Stream<ConceptMap> run(GetQuery query) {
        return query.match().stream().map(result -> result.project(query.vars())).distinct();
    }

    @Override
    public Stream<ConceptMap> run(InsertQuery query) {
        Collection<VarPatternAdmin> varPatterns = query.admin().varPatterns().stream()
                .flatMap(v -> v.innerVarPatterns().stream())
                .collect(toImmutableList());

        if (query.admin().match() != null) {
            return runMatchInsert(query.admin().match(), varPatterns);
        } else {
            return Stream.of(QueryOperationExecutor.insertAll(varPatterns, tx));
        }
    }

    private Stream<ConceptMap> runMatchInsert(Match match, Collection<VarPatternAdmin> varPatterns) {
        Set<Var> varsInMatch = match.admin().getSelectedNames();
        Set<Var> varsInInsert = varPatterns.stream().map(VarPatternAdmin::var).collect(toImmutableSet());
        Set<Var> projectedVars = Sets.intersection(varsInMatch, varsInInsert);

        Stream<ConceptMap> answers = match.get(projectedVars).stream();
        return answers.map(answer -> QueryOperationExecutor.insertAll(varPatterns, tx, answer));
    }

    @Override
<<<<<<< HEAD
    public Stream<ConceptMap> run(DeleteQuery query) {
        List<ConceptMap> results = query.admin().match().stream().collect(toList());
        results.forEach(result -> deleteResult(result, query.admin().vars()));

        // TODO: return deleted concepts
        return Stream.empty();
=======
    public void run(DeleteQuery query) {
        Stream<ConceptMap> answers = query.admin().match().stream().map(result -> result.project(query.admin().vars())).distinct();
        // TODO: We should not need to collect toSet, once we fix ConceptId.id() to not use cache.
        // Stream.distinct() will then work properly when it calls ConceptImpl.equals()
        Set<Concept> conceptsToDelete = answers.flatMap(answer -> answer.concepts().stream()).distinct().collect(Collectors.toSet());
        conceptsToDelete.forEach(concept -> {
            if (concept.isSchemaConcept()) {
                throw GraqlQueryException.deleteSchemaConcept(concept.asSchemaConcept());
            }
            concept.delete();
        });
>>>>>>> 2b69bb46
    }

    @Override
    public Stream<ConceptMap> run(DefineQuery query) {
        ImmutableList<VarPatternAdmin> allPatterns = AdminConverter.getVarAdmins(query.varPatterns()).stream()
                .flatMap(v -> v.innerVarPatterns().stream())
                .collect(toImmutableList());

        ConceptMap defined = QueryOperationExecutor.defineAll(allPatterns, tx);
        return Stream.of(defined);
    }

    @Override
    public Stream<ConceptMap> run(UndefineQuery query) {
        ImmutableList<VarPatternAdmin> allPatterns = AdminConverter.getVarAdmins(query.varPatterns()).stream()
                .flatMap(v -> v.innerVarPatterns().stream())
                .collect(toImmutableList());

        QueryOperationExecutor.undefineAll(allPatterns, tx);

        // TODO: Return undefined concepts
        return Stream.empty();
    }

    @Override
    public <T extends Answer> List<T> run(AggregateQuery<T> query) {
        return query.aggregate().apply(query.match().stream());
    }


    @Override
    public <T extends Answer> ComputeExecutor<T> run(ComputeQuery<T> query) {
        return new TinkerComputeExecutor<>(tx, query);
    }
}<|MERGE_RESOLUTION|>--- conflicted
+++ resolved
@@ -40,6 +40,7 @@
 import com.google.common.collect.Sets;
 
 import java.util.Collection;
+import java.util.List;
 import java.util.Set;
 import java.util.stream.Collectors;
 import java.util.stream.Stream;
@@ -93,15 +94,7 @@
     }
 
     @Override
-<<<<<<< HEAD
     public Stream<ConceptMap> run(DeleteQuery query) {
-        List<ConceptMap> results = query.admin().match().stream().collect(toList());
-        results.forEach(result -> deleteResult(result, query.admin().vars()));
-
-        // TODO: return deleted concepts
-        return Stream.empty();
-=======
-    public void run(DeleteQuery query) {
         Stream<ConceptMap> answers = query.admin().match().stream().map(result -> result.project(query.admin().vars())).distinct();
         // TODO: We should not need to collect toSet, once we fix ConceptId.id() to not use cache.
         // Stream.distinct() will then work properly when it calls ConceptImpl.equals()
@@ -112,7 +105,9 @@
             }
             concept.delete();
         });
->>>>>>> 2b69bb46
+
+        // TODO: return deleted concepts
+        return Stream.empty();
     }
 
     @Override
